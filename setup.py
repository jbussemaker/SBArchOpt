--- conflicted
+++ resolved
@@ -88,13 +88,11 @@
             # 'hebo': [  # pip install -r requirements-hebo.txt
             #     'HEBO',  # Disabled until commit f050865fd2f554b5ca94642667257b365c753f29 has been released on PyPI
             # ],
-<<<<<<< HEAD
             'rocket': [
                 'ambiance',
-=======
+            ],
             'egor': [
                 'egobox~=0.14.0',
->>>>>>> 1aaa71b5
             ],
         },
         python_requires='>=3.7',
