--- conflicted
+++ resolved
@@ -34,11 +34,7 @@
         pip install -r requirements-tests.txt
         pip install -r requirements-assignment.txt
         pip install -r requirements-hebo.txt
-<<<<<<< HEAD
-        pip install -e .[arch_sbo,botorch,trieste,tpe,rocket]
-=======
-        pip install -e .[arch_sbo,botorch,trieste,tpe,egor]
->>>>>>> 1aaa71b5
+        pip install -e .[arch_sbo,botorch,trieste,tpe,rocket,egor]
         pip install jupyter ipython ipykernel
         ipython kernel install --name "python3" --user
 
